--- conflicted
+++ resolved
@@ -90,7 +90,7 @@
     /**
      * Returns the repository details.
      *
-     * @return the repository specified by {@link #getOwner()}/{@link #getRepositoryName()} 
+     * @return the repository specified by {@link #getOwner()}/{@link #getRepositoryName()}
      *      (or null if repositoryName is not set)
      * @throws IOException if there was a network communications error.
      * @throws InterruptedException if interrupted while waiting on remote communications.
@@ -163,17 +163,12 @@
 
     /**
      * Register a webhook on the repository.
-<<<<<<< HEAD
      *
      * @param hook the webhook object
      * @throws IOException if there was a network communications error.
      * @throws InterruptedException if interrupted while waiting on remote communications.
      */
     void registerCommitWebHook(@NonNull BitbucketWebHook hook) throws IOException, InterruptedException;
-=======
-     */
-    void registerCommitWebHook();
->>>>>>> de409ea2
 
     /**
      * Remove the webhook (ID field required) from the repository.
